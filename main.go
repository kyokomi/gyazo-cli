--- conflicted
+++ resolved
@@ -5,7 +5,7 @@
 	"encoding/json"
 	"fmt"
 	"io"
-	"log"
+	"io/ioutil"
 	"mime/multipart"
 	"net/http"
 	"os"
@@ -17,7 +17,7 @@
 	// exitCode to terminate
 	exitCode = 0
 
-	// endpoint of the Gyazo upload API.
+	// Default endpoint of the Gyazo upload API.
 	endpoint = "http://upload.gyazo.com/upload.cgi"
 )
 
@@ -27,13 +27,6 @@
 
   $ gyazo foo.png
   $ gyazo ~/Downloads/bar.jpg`
-
-// Set the endpoint of Gyazo upload API.
-func init() {
-	if os.Getenv("GYAZO_SERVER_URL") != "" {
-		endpoint = os.Getenv("GYAZO_SERVER_URL")
-	}
-}
 
 func main() {
 	app := cli.NewApp()
@@ -48,20 +41,26 @@
 	os.Exit(exitCode)
 }
 
-<<<<<<< HEAD
-// Image is reponse object of Gyazo upload API.
-type Image struct {
-	ID           string `json:image_id`
-	PermalinkURL string `json:permalink_url`
-	ThumbURL     string `json:thumb_url`
-	URL          string `json:url`
-	Type         string `json:type`
+// Set the endpoint of Gyazo upload API.
+func init() {
+	if os.Getenv("GYAZO_SERVER_URL") != "" {
+		endpoint = os.Getenv("GYAZO_SERVER_URL")
+	} else if os.Getenv("GYAZO_ACCESS_TOKEN") != "" {
+		endpoint = "https://upload.gyazo.com/api/upload"
+	}
 }
 
-func doMain(c *cli.Context) {
-=======
+// Image is response object of Gyazo upload API.
+type Image struct {
+	ID           string `json:"image_id"`
+	PermalinkURL string `json:"permalink_url"`
+	ThumbURL     string `json:"thumb_url"`
+	URL          string `json:"url"`
+	Type         string `json:"type"`
+}
+
+// Upload image to Gyazo server.
 func upload(c *cli.Context) {
->>>>>>> 26c56dbd
 	if len(c.Args()) == 0 {
 		fmt.Fprintln(os.Stderr, "Try `gyazo --help` for more information")
 		exitCode = 1
@@ -74,48 +73,59 @@
 		fmt.Fprintf(os.Stderr, "Failed to open and read %s\n", filename)
 		return
 	}
+	defer content.Close()
 
 	// Create multipart/form-data
-	var buf bytes.Buffer
-	w := multipart.NewWriter(&buf)
+	body := &bytes.Buffer{}
+	writer := multipart.NewWriter(body)
 
-	f, err := w.CreateFormFile("imagedata", filename)
+	part, err := writer.CreateFormFile("imagedata", filename)
 	if err != nil {
 		exitCode = 1
 		return
 	}
 
-	if _, err = io.Copy(f, content); err != nil {
+	if _, err = io.Copy(part, content); err != nil {
 		exitCode = 1
 		return
 	}
 
-	w.Close()
+	if os.Getenv("GYAZO_ACCESS_TOKEN") != "" {
+		writer.WriteField("access_token", os.Getenv("GYAZO_ACCESS_TOKEN"))
+	}
 
-	res, err := http.Post(endpoint, w.FormDataContentType(), &buf)
-	defer res.Body.Close()
+	err = writer.Close()
 	if err != nil {
-		fmt.Fprintf(os.Stderr, "Failed to upload: %s", err)
+		fmt.Fprintf(os.Stderr, "Failed to create multipart/data: %s\n", err)
 		exitCode = 1
 		return
 	}
 
-<<<<<<< HEAD
-	var image Image
-	if err = json.NewDecoder(res.Body).Decode(&image); err != nil {
-		log.Println(err)
-=======
-	url, err := ioutil.ReadAll(res.Body)
+	res, err := http.Post(endpoint, writer.FormDataContentType(), body)
 	if err != nil {
-		fmt.Fprintf(os.Stderr, "Response error: %s", err)
->>>>>>> 26c56dbd
+		fmt.Fprintf(os.Stderr, "Failed to upload: %s\n", err)
 		exitCode = 1
 		return
 	}
+	defer res.Body.Close()
 
-<<<<<<< HEAD
-	fmt.Println(image.URL)
-=======
-	fmt.Println(string(url))
->>>>>>> 26c56dbd
+	if os.Getenv("GYAZO_ACCESS_TOKEN") != "" {
+		image := Image{}
+		if err = json.NewDecoder(res.Body).Decode(&image); err != nil {
+			fmt.Fprintf(os.Stderr, "Response error: %s\n", err)
+			exitCode = 1
+			return
+		}
+
+		fmt.Println(image.PermalinkURL)
+	} else {
+		url, err := ioutil.ReadAll(res.Body)
+		if err != nil {
+			fmt.Fprintf(os.Stderr, "Response error: %s\n", err)
+			exitCode = 1
+			return
+		}
+
+		fmt.Println(string(url))
+	}
 }